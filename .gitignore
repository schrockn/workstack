# Python-generated files
__pycache__/
*.py[oc]
build/
dist/
wheels/
*.egg-info

# Virtual environments
.venv
<<<<<<< HEAD
activate.sh
=======
.work
>>>>>>> 48f01a24
<|MERGE_RESOLUTION|>--- conflicted
+++ resolved
@@ -8,8 +8,5 @@
 
 # Virtual environments
 .venv
-<<<<<<< HEAD
 activate.sh
-=======
-.work
->>>>>>> 48f01a24
+.work